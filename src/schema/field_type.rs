--- conflicted
+++ resolved
@@ -39,11 +39,7 @@
             FieldType::U64(ref int_options) | FieldType::I64(ref int_options) => {
                 int_options.is_indexed()
             }
-<<<<<<< HEAD
-            FieldType::HierarchicalFacet => true
-=======
             FieldType::HierarchicalFacet => true,
->>>>>>> a7ffc0e6
         }
     }
 
@@ -63,11 +59,7 @@
                     None
                 }
             }
-<<<<<<< HEAD
-            FieldType::HierarchicalFacet => Some(IndexRecordOption::Basic)
-=======
             FieldType::HierarchicalFacet => Some(IndexRecordOption::Basic),
->>>>>>> a7ffc0e6
         }
     }
 
@@ -83,13 +75,7 @@
                 FieldType::U64(_) | FieldType::I64(_) => Err(ValueParsingError::TypeError(
                     format!("Expected an integer, got {:?}", json),
                 )),
-<<<<<<< HEAD
-                FieldType::HierarchicalFacet => {
-                    Ok(Value::Facet(Facet::from(field_text)))
-                }
-=======
                 FieldType::HierarchicalFacet => Ok(Value::Facet(Facet::from(field_text))),
->>>>>>> a7ffc0e6
             },
             JsonValue::Number(ref field_val_num) => match *self {
                 FieldType::I64(_) => {
