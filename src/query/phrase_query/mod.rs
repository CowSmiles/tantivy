mod phrase_query;
mod phrase_scorer;
mod phrase_weight;

pub use self::phrase_query::PhraseQuery;
pub use self::phrase_scorer::PhraseScorer;
pub use self::phrase_weight::PhraseWeight;

#[cfg(test)]
pub mod tests {

    use super::*;
    use crate::assert_nearly_equals;
    use crate::collector::tests::{TEST_COLLECTOR_WITHOUT_SCORE, TEST_COLLECTOR_WITH_SCORE};
    use crate::core::Index;
    use crate::query::Weight;
    use crate::schema::{Schema, Term, TEXT};
<<<<<<< HEAD
    use crate::DocAddress;
=======
    use crate::tests::assert_nearly_equals;
>>>>>>> 410aed01
    use crate::DocId;
    use crate::{DocAddress, TERMINATED};

    pub fn create_index(texts: &[&'static str]) -> Index {
        let mut schema_builder = Schema::builder();
        let text_field = schema_builder.add_text_field("text", TEXT);
        let schema = schema_builder.build();
        let index = Index::create_in_ram(schema);
        {
            let mut index_writer = index.writer_with_num_threads(1, 3_000_000).unwrap();
            for &text in texts {
                let doc = doc!(text_field=>text);
                index_writer.add_document(doc);
            }
            assert!(index_writer.commit().is_ok());
        }
        index
    }

    #[test]
    pub fn test_phrase_query() {
        let index = create_index(&[
            "b b b d c g c",
            "a b b d c g c",
            "a b a b c",
            "c a b a d ga a",
            "a b c",
        ]);
        let schema = index.schema();
        let text_field = schema.get_field("text").unwrap();
        let searcher = index.reader().unwrap().searcher();
        let test_query = |texts: Vec<&str>| {
            let terms: Vec<Term> = texts
                .iter()
                .map(|text| Term::from_field_text(text_field, text))
                .collect();
            let phrase_query = PhraseQuery::new(terms);
            let test_fruits = searcher
                .search(&phrase_query, &TEST_COLLECTOR_WITH_SCORE)
                .expect("search should succeed");
            test_fruits
                .docs()
                .iter()
                .map(|docaddr| docaddr.1)
                .collect::<Vec<_>>()
        };
        assert_eq!(test_query(vec!["a", "b"]), vec![1, 2, 3, 4]);
        assert_eq!(test_query(vec!["a", "b", "c"]), vec![2, 4]);
        assert_eq!(test_query(vec!["b", "b"]), vec![0, 1]);
        assert!(test_query(vec!["g", "ewrwer"]).is_empty());
        assert!(test_query(vec!["g", "a"]).is_empty());
    }

    #[test]
    pub fn test_phrase_query_simple() -> crate::Result<()> {
        let index = create_index(&["a b b d c g c", "a b a b c"]);
        let text_field = index.schema().get_field("text").unwrap();
        let searcher = index.reader()?.searcher();
        let terms: Vec<Term> = vec!["a", "b", "c"]
            .iter()
            .map(|text| Term::from_field_text(text_field, text))
            .collect();
        let phrase_query = PhraseQuery::new(terms);
        let phrase_weight = phrase_query.phrase_weight(&searcher, false)?;
        let mut phrase_scorer = phrase_weight.scorer(searcher.segment_reader(0), 1.0f32)?;
        assert_eq!(phrase_scorer.doc(), 1);
        assert_eq!(phrase_scorer.advance(), TERMINATED);
        Ok(())
    }

    #[test]
    pub fn test_phrase_query_no_score() {
        let index = create_index(&[
            "b b b d c g c",
            "a b b d c g c",
            "a b a b c",
            "c a b a d ga a",
            "a b c",
        ]);
        let schema = index.schema();
        let text_field = schema.get_field("text").unwrap();
        let searcher = index.reader().unwrap().searcher();
        let test_query = |texts: Vec<&str>| {
            let terms: Vec<Term> = texts
                .iter()
                .map(|text| Term::from_field_text(text_field, text))
                .collect();
            let phrase_query = PhraseQuery::new(terms);
            let test_fruits = searcher
                .search(&phrase_query, &TEST_COLLECTOR_WITHOUT_SCORE)
                .expect("search should succeed");
            test_fruits
                .docs()
                .iter()
                .map(|docaddr| docaddr.1)
                .collect::<Vec<_>>()
        };
        assert_eq!(test_query(vec!["a", "b", "c"]), vec![2, 4]);
        assert_eq!(test_query(vec!["a", "b"]), vec![1, 2, 3, 4]);
        assert_eq!(test_query(vec!["b", "b"]), vec![0, 1]);
        assert!(test_query(vec!["g", "ewrwer"]).is_empty());
        assert!(test_query(vec!["g", "a"]).is_empty());
    }

    #[test]
    pub fn test_phrase_query_no_positions() {
        let mut schema_builder = Schema::builder();
        use crate::schema::IndexRecordOption;
        use crate::schema::TextFieldIndexing;
        use crate::schema::TextOptions;
        let no_positions = TextOptions::default().set_indexing_options(
            TextFieldIndexing::default()
                .set_tokenizer("default")
                .set_index_option(IndexRecordOption::WithFreqs),
        );

        let text_field = schema_builder.add_text_field("text", no_positions);
        let schema = schema_builder.build();
        let index = Index::create_in_ram(schema);
        {
            let mut index_writer = index.writer_with_num_threads(1, 3_000_000).unwrap();
            index_writer.add_document(doc!(text_field=>"a b c"));
            assert!(index_writer.commit().is_ok());
        }
        let searcher = index.reader().unwrap().searcher();
        let phrase_query = PhraseQuery::new(vec![
            Term::from_field_text(text_field, "a"),
            Term::from_field_text(text_field, "b"),
        ]);

        let search_result = searcher
            .search(&phrase_query, &TEST_COLLECTOR_WITH_SCORE)
            .map(|_| ());
        assert!(matches!(
            search_result,
            Err(crate::TantivyError::SchemaError(msg))
            if msg == "Applied phrase query on field \"text\", which does not have positions \
            indexed"
        ));
    }

    #[test]
    pub fn test_phrase_score() {
        let index = create_index(&["a b c", "a b c a b"]);
        let schema = index.schema();
        let text_field = schema.get_field("text").unwrap();
        let searcher = index.reader().unwrap().searcher();
        let test_query = |texts: Vec<&str>| {
            let terms: Vec<Term> = texts
                .iter()
                .map(|text| Term::from_field_text(text_field, text))
                .collect();
            let phrase_query = PhraseQuery::new(terms);
            searcher
                .search(&phrase_query, &TEST_COLLECTOR_WITH_SCORE)
                .expect("search should succeed")
                .scores()
                .to_vec()
        };
        let scores = test_query(vec!["a", "b"]);
        assert_nearly_equals!(scores[0], 0.40618482);
        assert_nearly_equals!(scores[1], 0.46844664);
    }

    #[test] // motivated by #234
    pub fn test_phrase_query_docfreq_order() {
        let mut schema_builder = Schema::builder();
        let text_field = schema_builder.add_text_field("text", TEXT);
        let schema = schema_builder.build();
        let index = Index::create_in_ram(schema);
        {
            let mut index_writer = index.writer_with_num_threads(1, 3_000_000).unwrap();
            index_writer.add_document(doc!(text_field=>"b"));
            index_writer.add_document(doc!(text_field=>"a b"));
            index_writer.add_document(doc!(text_field=>"b a"));
            assert!(index_writer.commit().is_ok());
        }

        let searcher = index.reader().unwrap().searcher();
        let test_query = |texts: Vec<&str>| {
            let terms: Vec<Term> = texts
                .iter()
                .map(|text| Term::from_field_text(text_field, text))
                .collect();
            let phrase_query = PhraseQuery::new(terms);
            searcher
                .search(&phrase_query, &TEST_COLLECTOR_WITH_SCORE)
                .expect("search should succeed")
                .docs()
                .to_vec()
        };
        assert_eq!(test_query(vec!["a", "b"]), vec![DocAddress(0, 1)]);
        assert_eq!(test_query(vec!["b", "a"]), vec![DocAddress(0, 2)]);
    }

    #[test] // motivated by #234
    pub fn test_phrase_query_non_trivial_offsets() {
        let mut schema_builder = Schema::builder();
        let text_field = schema_builder.add_text_field("text", TEXT);
        let schema = schema_builder.build();
        let index = Index::create_in_ram(schema);
        {
            let mut index_writer = index.writer_with_num_threads(1, 3_000_000).unwrap();
            index_writer.add_document(doc!(text_field=>"a b c d e f g h"));
            assert!(index_writer.commit().is_ok());
        }
        let searcher = index.reader().unwrap().searcher();
        let test_query = |texts: Vec<(usize, &str)>| {
            let terms: Vec<(usize, Term)> = texts
                .iter()
                .map(|(offset, text)| (*offset, Term::from_field_text(text_field, text)))
                .collect();
            let phrase_query = PhraseQuery::new_with_offset(terms);
            searcher
                .search(&phrase_query, &TEST_COLLECTOR_WITH_SCORE)
                .expect("search should succeed")
                .docs()
                .iter()
                .map(|doc_address| doc_address.1)
                .collect::<Vec<DocId>>()
        };
        assert_eq!(test_query(vec![(0, "a"), (1, "b")]), vec![0]);
        assert_eq!(test_query(vec![(1, "b"), (0, "a")]), vec![0]);
        assert!(test_query(vec![(0, "a"), (2, "b")]).is_empty());
        assert_eq!(test_query(vec![(0, "a"), (2, "c")]), vec![0]);
        assert_eq!(test_query(vec![(0, "a"), (2, "c"), (3, "d")]), vec![0]);
        assert_eq!(test_query(vec![(0, "a"), (2, "c"), (4, "e")]), vec![0]);
        assert_eq!(test_query(vec![(4, "e"), (0, "a"), (2, "c")]), vec![0]);
        assert!(test_query(vec![(0, "a"), (2, "d")]).is_empty());
        assert_eq!(test_query(vec![(1, "a"), (3, "c")]), vec![0]);
    }
}<|MERGE_RESOLUTION|>--- conflicted
+++ resolved
@@ -15,11 +15,6 @@
     use crate::core::Index;
     use crate::query::Weight;
     use crate::schema::{Schema, Term, TEXT};
-<<<<<<< HEAD
-    use crate::DocAddress;
-=======
-    use crate::tests::assert_nearly_equals;
->>>>>>> 410aed01
     use crate::DocId;
     use crate::{DocAddress, TERMINATED};
 
